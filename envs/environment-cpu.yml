# Environment that does not use a GPU
#  Installs packages needed for all features
name: jitterbug
channels:
  - defaults
  - conda-forge
  - conda-forge/label/libint_dev
dependencies:
  - python==3.9.*

  # Standard data analysis tools
  - pandas==1.*
  - scipy==1.*
  - jupyterlab
  - matplotlib
  - pytest
  - scikit-learn
  
  # Quantum chemistry
  - psi4==1.8.*  # Remove for MacOS systems
  - mopac

  # Interatomic forcefields
  - dscribe==2.1.*
<<<<<<< HEAD
  - geometric
=======
>>>>>>> d5f72c1b

  # Use Conda PyTorch to avoid OpenMP disagreement with other libraries
  - pytorch==2.0.*=*cpu*

  - pip
  - pip:
    - git+https://gitlab.com/ase/ase.git  # Needed for MOPAC
<<<<<<< HEAD
=======
    - gpytorch==1.11.*
>>>>>>> d5f72c1b
    - -e ..[test]<|MERGE_RESOLUTION|>--- conflicted
+++ resolved
@@ -22,10 +22,7 @@
 
   # Interatomic forcefields
   - dscribe==2.1.*
-<<<<<<< HEAD
   - geometric
-=======
->>>>>>> d5f72c1b
 
   # Use Conda PyTorch to avoid OpenMP disagreement with other libraries
   - pytorch==2.0.*=*cpu*
@@ -33,8 +30,5 @@
   - pip
   - pip:
     - git+https://gitlab.com/ase/ase.git  # Needed for MOPAC
-<<<<<<< HEAD
-=======
     - gpytorch==1.11.*
->>>>>>> d5f72c1b
     - -e ..[test]