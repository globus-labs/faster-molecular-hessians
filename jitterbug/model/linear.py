"""Models which treat each term in the Hessian as independent

We achieve a approximate Hessian by conditioning a linear model
on the assumption that the Hessian contains parameters which are zero
and that smaller parameters are more likely than larger
"""
import numpy as np
from ase import Atoms
from sklearn.linear_model import ARDRegression
from sklearn.linear_model._base import LinearModel

from .base import EnergyModel


def get_model_inputs(atoms: Atoms, reference: Atoms) -> np.ndarray:
    """Get the inputs for the model, which are derived from the displacements
    of the structure with respect to a reference.

    Args:
        atoms: Displaced structure
        reference: Reference structure
    Returns:
        Vector of displacements in the same order as the
    """

    # Compute the displacements and the products of displacement
    disp_matrix = (atoms.positions - reference.positions).flatten()
    disp_prod_matrix = disp_matrix[:, None] * disp_matrix[None, :]
<<<<<<< HEAD
=======

>>>>>>> d5f72c1b
    # Multiply the off-axis terms by two, as they appear twice in the energy model
    n_terms = len(atoms) * 3
    off_diag = np.triu_indices(n_terms, k=1)
    disp_prod_matrix[off_diag] *= 2
<<<<<<< HEAD

    # Append the displacements and products of displacements
    return np.concatenate([
        disp_matrix,
        disp_prod_matrix[np.triu_indices(n_terms)] / 2
    ], axis=0)


class HarmonicModel(EnergyModel):
    """Expresses energy as a Harmonic model (i.e., 2nd degree Taylor series)

    Contains a total of :math:`3N + 3N(3N+1)/2` terms in total, where :math:`N`
    is the number of atoms in the molecule. The first :math:`3N` correspond to the
    linear terms of the model, which are known as the Jacobian matrix, and the
    latter are from the quadratic terms, which are half of the symmetric Hessian matrix.
=======

    # Append the displacements and products of displacements
    return np.concatenate([
        disp_matrix,
        disp_prod_matrix[np.triu_indices(n_terms)] / 2
    ], axis=0)
>>>>>>> d5f72c1b

    Implicitly treats all terms of the model as unrelated, which is the worst case
    for trying to fit the energy of a molecule. However, it is still possible to fit
    the model with a reduced number of terms if we assume that most terms are near zero.

<<<<<<< HEAD
    The energy model is:

=======
class HarmonicModel(EnergyModel):
    """Expresses energy as a Harmonic model (i.e., 2nd degree Taylor series)

    Contains a total of :math:`3N + 3N(3N+1)/2` terms in total, where :math:`N`
    is the number of atoms in the molecule. The first :math:`3N` correspond to the
    linear terms of the model, which are known as the Jacobian matrix, and the
    latter are from the quadratic terms, which are half of the symmetric Hessian matrix.

    Implicitly treats all terms of the model as unrelated, which is the worst case
    for trying to fit the energy of a molecule. However, it is still possible to fit
    the model with a reduced number of terms if we assume that most terms are near zero.

    The energy model is:

>>>>>>> d5f72c1b
    :math:`E = E_0 + \\sum_i J_i \\delta_i + \\frac{1}{2}\\sum_{i,j} H_{i,j}\\delta_i\\delta_j`

    Args:
        reference: Fully-relaxed structure used as the reference
        regressor: LinearRegression class used to learn model
    """

    def __init__(self, reference: Atoms, regressor: type[LinearModel] = ARDRegression):
        self.reference = reference
        self.regressor = regressor

    def train(self, data: list[Atoms]) -> LinearModel:
        # X: Displacement vectors for each
        x = [get_model_inputs(atoms, self.reference) for atoms in data]

        # Y: Subtract off the reference energy
        ref_energy = self.reference.get_potential_energy()
        y = [atoms.get_potential_energy() - ref_energy for atoms in data]
        # Fit the ARD model and ensure it captures the data well
        model = self.regressor(fit_intercept=False).fit(x, y)
        pred = model.predict(x)
        max_error = np.abs(pred - y).max()
        if max_error > 0.001:
            raise ValueError(f'Model error exceeds 1 meV. Actual: {max_error:.2e}')

        return model

    def mean_hessian(self, model: LinearModel) -> np.ndarray:
        return self._params_to_hessian(model.coef_)

    def sample_hessians(self, model: LinearModel, num_samples: int) -> list[np.ndarray]:
        # Get the covariance matrix
        if not hasattr(model, 'sigma_'):  # pragma: no-coverage
            raise ValueError(f'Sampling only possible with Bayesian regressors. You trained a {type(model)}')
        if isinstance(model, ARDRegression):
            # The sigma matrix may be zero for high-precision terms
            n_terms = len(model.coef_)
            nonzero_terms = model.lambda_ < model.threshold_lambda

            # Replace those terms (Thanks: https://stackoverflow.com/a/73176327/2593278)
            sigma = np.zeros((n_terms, n_terms))
            sub_sigma = sigma[nonzero_terms, :]
            sub_sigma[:, nonzero_terms] = model.sigma_
            sigma[nonzero_terms, :] = sub_sigma
        else:
            sigma = model.sigma_

        # Sample the model parameters
        params = np.random.multivariate_normal(model.coef_, sigma, size=num_samples)

        # Assemble them into Hessians
        output = []
        for param in params:
            hessian = self._params_to_hessian(param)
            output.append(hessian)
        return output

    def _params_to_hessian(self, param: np.ndarray) -> np.ndarray:
        """Convert the parameters for the linear model into a Hessian

        Args:
            param: Coefficients of the linear model
        Returns:
            The harmonic terms expressed as a Hessian matrix
        """
        # Get the parameters
        n_coords = len(self.reference) * 3
        triu_inds = np.triu_indices(n_coords)
        off_diag_triu_inds = np.triu_indices(n_coords, k=1)

        # Assemble the hessian
        hessian = np.zeros((n_coords, n_coords))
        hessian[triu_inds] = param[n_coords:]  # The first n_coords terms are the linear part
        hessian[off_diag_triu_inds] /= 2
        hessian.T[triu_inds] = hessian[triu_inds]
        # v = np.sqrt(self.reference.get_masses()).repeat(3).reshape(-1, 1)
        # hessian /= np.dot(v, v.T)
        return hessian<|MERGE_RESOLUTION|>--- conflicted
+++ resolved
@@ -26,15 +26,11 @@
     # Compute the displacements and the products of displacement
     disp_matrix = (atoms.positions - reference.positions).flatten()
     disp_prod_matrix = disp_matrix[:, None] * disp_matrix[None, :]
-<<<<<<< HEAD
-=======
 
->>>>>>> d5f72c1b
     # Multiply the off-axis terms by two, as they appear twice in the energy model
     n_terms = len(atoms) * 3
     off_diag = np.triu_indices(n_terms, k=1)
     disp_prod_matrix[off_diag] *= 2
-<<<<<<< HEAD
 
     # Append the displacements and products of displacements
     return np.concatenate([
@@ -50,30 +46,6 @@
     is the number of atoms in the molecule. The first :math:`3N` correspond to the
     linear terms of the model, which are known as the Jacobian matrix, and the
     latter are from the quadratic terms, which are half of the symmetric Hessian matrix.
-=======
-
-    # Append the displacements and products of displacements
-    return np.concatenate([
-        disp_matrix,
-        disp_prod_matrix[np.triu_indices(n_terms)] / 2
-    ], axis=0)
->>>>>>> d5f72c1b
-
-    Implicitly treats all terms of the model as unrelated, which is the worst case
-    for trying to fit the energy of a molecule. However, it is still possible to fit
-    the model with a reduced number of terms if we assume that most terms are near zero.
-
-<<<<<<< HEAD
-    The energy model is:
-
-=======
-class HarmonicModel(EnergyModel):
-    """Expresses energy as a Harmonic model (i.e., 2nd degree Taylor series)
-
-    Contains a total of :math:`3N + 3N(3N+1)/2` terms in total, where :math:`N`
-    is the number of atoms in the molecule. The first :math:`3N` correspond to the
-    linear terms of the model, which are known as the Jacobian matrix, and the
-    latter are from the quadratic terms, which are half of the symmetric Hessian matrix.
 
     Implicitly treats all terms of the model as unrelated, which is the worst case
     for trying to fit the energy of a molecule. However, it is still possible to fit
@@ -81,7 +53,6 @@
 
     The energy model is:
 
->>>>>>> d5f72c1b
     :math:`E = E_0 + \\sum_i J_i \\delta_i + \\frac{1}{2}\\sum_{i,j} H_{i,j}\\delta_i\\delta_j`
 
     Args:
