[project]
name = "jitterbug"
version = "0.0.1"
authors = [
    { name = "Sarah Elliot", email = "elliot@anl.gov" },
    { name = "Logan Ward", email = "lward@anl.gov" },
]
description = 'Faster Hessians through machine learning'
readme = "README.md"
requires-python = ">=3.9"
license = { file = "LICENSE" }
keywords = ["HPC", "AI", "Workflows", "Quantum Chemistry", "Chemical Engineering"]
classifiers = [
    "Development Status :: 3 - Alpha",
    "Intended Audience :: Science/Research",
    "License :: OSI Approved :: MIT License",
    "Natural Language :: English",
    "Operating System :: OS Independent",
    "Topic :: System :: Distributed Computing",
    "Topic :: Scientific/Engineering",
    "Topic :: Scientific/Engineering :: Artificial Intelligence",
    "Topic :: Scientific/Engineering :: Chemistry",
    "Programming Language :: Python :: 3",
]
dependencies = [
    "colmena==0.5.*",
    "parsl>=2023.04",
    "ase>3.22",
<<<<<<< HEAD
=======
    "pmutt>=1.4.9",
>>>>>>> d5f72c1b
    "tqdm"
]

[tool.setuptools.packages.find]
include = ['jitterbug*']

[project.urls]
repository = "https://github.com/globus-labs/faster-molecular-hessians"

[project.optional-dependencies]
test = [
    'nbstripout',  # Used as a pre-commit hook
    'flake8',
    'pytest',
    'pytest-forked',
    'pytest-timeout',
    'pytest-cov',
]<|MERGE_RESOLUTION|>--- conflicted
+++ resolved
@@ -26,10 +26,7 @@
     "colmena==0.5.*",
     "parsl>=2023.04",
     "ase>3.22",
-<<<<<<< HEAD
-=======
     "pmutt>=1.4.9",
->>>>>>> d5f72c1b
     "tqdm"
 ]
 
